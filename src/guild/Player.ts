--- conflicted
+++ resolved
@@ -1,563 +1,601 @@
-import { EventEmitter } from 'events';
-import { Node } from '../node/Node';
-import { Connection } from './Connection';
-import { OpCodes, State, ShoukakuDefaults } from '../Constants';
-import { Exception, Track, UpdatePlayerInfo, UpdatePlayerOptions } from '../node/Rest';
-import { time } from 'console';
-
-export type TrackEndReason = 'finished' | 'loadFailed' | 'stopped' | 'replaced' | 'cleanup';
-export type PlayerEventType = 'TrackStartEvent' | 'TrackEndEvent' | 'TrackExceptionEvent' | 'TrackStuckEvent' | 'WebSocketClosedEvent';
-export type PlayOptions = Omit<UpdatePlayerOptions, 'filters' | 'voice'>;
-export type ResumeOptions = Omit<UpdatePlayerOptions, 'track' | 'filters' | 'voice'>;
+import { EventEmitter } from "events";
+import { Node } from "../node/Node";
+import { Connection } from "./Connection";
+import { OpCodes, State, ShoukakuDefaults } from "../Constants";
+import {
+  Exception,
+  Track,
+  UpdatePlayerInfo,
+  UpdatePlayerOptions,
+} from "../node/Rest";
+import { time } from "console";
+
+export type TrackEndReason =
+  | "finished"
+  | "loadFailed"
+  | "stopped"
+  | "replaced"
+  | "cleanup";
+export type PlayerEventType =
+  | "TrackStartEvent"
+  | "TrackEndEvent"
+  | "TrackExceptionEvent"
+  | "TrackStuckEvent"
+  | "WebSocketClosedEvent";
+export type PlayOptions = Omit<UpdatePlayerOptions, "filters" | "voice">;
+export type ResumeOptions = Omit<
+  UpdatePlayerOptions,
+  "track" | "filters" | "voice"
+>;
 
 export interface Band {
-    band: number;
-    gain: number;
+  band: number;
+  gain: number;
 }
 
 export interface KaraokeSettings {
-    level?: number;
-    monoLevel?: number;
-    filterBand?: number;
-    filterWidth?: number;
+  level?: number;
+  monoLevel?: number;
+  filterBand?: number;
+  filterWidth?: number;
 }
 
 export interface TimescaleSettings {
-    speed?: number;
-    pitch?: number;
-    rate?: number;
+  speed?: number;
+  pitch?: number;
+  rate?: number;
 }
 
 export interface FreqSettings {
-    frequency?: number;
-    depth?: number;
+  frequency?: number;
+  depth?: number;
 }
 
 export interface RotationSettings {
-    rotationHz?: number;
+  rotationHz?: number;
 }
 
 export interface DistortionSettings {
-    sinOffset?: number;
-    sinScale?: number;
-    cosOffset?: number;
-    cosScale?: number;
-    tanOffset?: number;
-    tanScale?: number;
-    offset?: number;
-    scale?: number;
+  sinOffset?: number;
+  sinScale?: number;
+  cosOffset?: number;
+  cosScale?: number;
+  tanOffset?: number;
+  tanScale?: number;
+  offset?: number;
+  scale?: number;
 }
 
 export interface ChannelMixSettings {
-    leftToLeft?: number;
-    leftToRight?: number;
-    rightToLeft?: number;
-    rightToRight?: number;
+  leftToLeft?: number;
+  leftToRight?: number;
+  rightToLeft?: number;
+  rightToRight?: number;
 }
 
 export interface LowPassSettings {
-    smoothing?: number
+  smoothing?: number;
 }
 
 export interface PlayerEvent {
-    op: OpCodes.EVENT;
-    type: PlayerEventType;
-    guildId: string;
+  op: OpCodes.EVENT;
+  type: PlayerEventType;
+  guildId: string;
 }
 
 export interface TrackStartEvent extends PlayerEvent {
-    type: 'TrackStartEvent';
-    track: Track;
+  type: "TrackStartEvent";
+  track: Track;
 }
 
 export interface TrackEndEvent extends PlayerEvent {
-    type: 'TrackEndEvent';
-    track: Track;
-    reason: TrackEndReason;
+  type: "TrackEndEvent";
+  track: Track;
+  reason: TrackEndReason;
 }
 
 export interface TrackStuckEvent extends PlayerEvent {
-    type: 'TrackStuckEvent';
-    track: Track;
-    thresholdMs: number;
+  type: "TrackStuckEvent";
+  track: Track;
+  thresholdMs: number;
 }
 
 export interface TrackExceptionEvent extends PlayerEvent {
-    type: 'TrackExceptionEvent';
-    exception: Exception;
+  type: "TrackExceptionEvent";
+  exception: Exception;
 }
 
 export interface TrackStuckEvent extends PlayerEvent {
-    type: 'TrackStuckEvent';
-    thresholdMs: number;
+  type: "TrackStuckEvent";
+  thresholdMs: number;
 }
 
 export interface WebSocketClosedEvent extends PlayerEvent {
-    type: 'WebSocketClosedEvent';
-    code: number;
-    byRemote: boolean;
-    reason: string;
+  type: "WebSocketClosedEvent";
+  code: number;
+  byRemote: boolean;
+  reason: string;
 }
 
 export interface PlayerUpdate {
-    op: OpCodes.PLAYER_UPDATE;
-    state: {
-      connected: boolean;
-      position?: number;
-      time: number;
-    };
-    guildId: string;
+  op: OpCodes.PLAYER_UPDATE;
+  state: {
+    connected: boolean;
+    position?: number;
+    time: number;
+  };
+  guildId: string;
 }
 
 export interface FilterOptions {
-    volume?: number;
-    equalizer?: Band[];
-    karaoke?: KaraokeSettings|null;
-    timescale?: TimescaleSettings|null;
-    tremolo?: FreqSettings|null;
-    vibrato?: FreqSettings|null;
-    rotation?: RotationSettings|null;
-    distortion?: DistortionSettings|null;
-    channelMix?: ChannelMixSettings|null;
-    lowPass?: LowPassSettings|null;
+  volume?: number;
+  equalizer?: Band[];
+  karaoke?: KaraokeSettings | null;
+  timescale?: TimescaleSettings | null;
+  tremolo?: FreqSettings | null;
+  vibrato?: FreqSettings | null;
+  rotation?: RotationSettings | null;
+  distortion?: DistortionSettings | null;
+  channelMix?: ChannelMixSettings | null;
+  lowPass?: LowPassSettings | null;
 }
 
 export declare interface Player {
-    /**
-     * Emitted when the current playing track ends
-     * @eventProperty
-     */
-    on(event: 'end', listener: (reason: TrackEndEvent) => void): this;
-    /**
-     * Emitted when the current playing track gets stuck due to an error
-     * @eventProperty
-     */
-    on(event: 'stuck', listener: (data: TrackStuckEvent) => void): this;
-    /**
-     * Emitted when the current websocket connection is closed
-     * @eventProperty
-     */
-    on(event: 'closed', listener: (reason: WebSocketClosedEvent) => void): this;
-    /**
-     * Emitted when a new track starts
-     * @eventProperty
-     */
-    on(event: 'start', listener: (data: TrackStartEvent) => void): this;
-    /**
-     * Emitted when there is an error caused by the current playing track
-     * @eventProperty
-     */
-    on(event: 'exception', listener: (reason: TrackExceptionEvent) => void): this;
-    /**
-     * Emitted when the library manages to resume the player
-     * @eventProperty
-     */
-    on(event: 'resumed', listener: (player: Player) => void): this;
-    /**
-     * Emitted when a playerUpdate even is received from Lavalink
-     * @eventProperty
-     */
-    on(event: 'update', listener: (data: PlayerUpdate) => void): this;
-    once(event: 'end', listener: (reason: TrackEndEvent) => void): this;
-    once(event: 'stuck', listener: (data: TrackStuckEvent) => void): this;
-    once(event: 'closed', listener: (reason: WebSocketClosedEvent) => void): this;
-    once(event: 'start', listener: (data: TrackStartEvent) => void): this;
-    once(event: 'exception', listener: (reason: TrackExceptionEvent) => void): this;
-    once(event: 'resumed', listener: (player: Player) => void): this;
-    once(event: 'update', listener: (data: PlayerUpdate) => void): this;
-    off(event: 'end', listener: (reason: TrackEndEvent) => void): this;
-    off(event: 'stuck', listener: (data: TrackStuckEvent) => void): this;
-    off(event: 'closed', listener: (reason: WebSocketClosedEvent) => void): this;
-    off(event: 'start', listener: (data: TrackStartEvent) => void): this;
-    off(event: 'exception', listener: (reason: TrackExceptionEvent) => void): this;
-    off(event: 'resumed', listener: (player: Player) => void): this;
-    off(event: 'update', listener: (data: PlayerUpdate) => void): this;
+  /**
+   * Emitted when the current playing track ends
+   * @eventProperty
+   */
+  on(event: "end", listener: (reason: TrackEndEvent) => void): this;
+  /**
+   * Emitted when the current playing track gets stuck due to an error
+   * @eventProperty
+   */
+  on(event: "stuck", listener: (data: TrackStuckEvent) => void): this;
+  /**
+   * Emitted when the current websocket connection is closed
+   * @eventProperty
+   */
+  on(event: "closed", listener: (reason: WebSocketClosedEvent) => void): this;
+  /**
+   * Emitted when a new track starts
+   * @eventProperty
+   */
+  on(event: "start", listener: (data: TrackStartEvent) => void): this;
+  /**
+   * Emitted when there is an error caused by the current playing track
+   * @eventProperty
+   */
+  on(event: "exception", listener: (reason: TrackExceptionEvent) => void): this;
+  /**
+   * Emitted when the library manages to resume the player
+   * @eventProperty
+   */
+  on(event: "resumed", listener: (player: Player) => void): this;
+  /**
+   * Emitted when a playerUpdate even is received from Lavalink
+   * @eventProperty
+   */
+  on(event: "update", listener: (data: PlayerUpdate) => void): this;
+  once(event: "end", listener: (reason: TrackEndEvent) => void): this;
+  once(event: "stuck", listener: (data: TrackStuckEvent) => void): this;
+  once(event: "closed", listener: (reason: WebSocketClosedEvent) => void): this;
+  once(event: "start", listener: (data: TrackStartEvent) => void): this;
+  once(
+    event: "exception",
+    listener: (reason: TrackExceptionEvent) => void
+  ): this;
+  once(event: "resumed", listener: (player: Player) => void): this;
+  once(event: "update", listener: (data: PlayerUpdate) => void): this;
+  off(event: "end", listener: (reason: TrackEndEvent) => void): this;
+  off(event: "stuck", listener: (data: TrackStuckEvent) => void): this;
+  off(event: "closed", listener: (reason: WebSocketClosedEvent) => void): this;
+  off(event: "start", listener: (data: TrackStartEvent) => void): this;
+  off(
+    event: "exception",
+    listener: (reason: TrackExceptionEvent) => void
+  ): this;
+  off(event: "resumed", listener: (player: Player) => void): this;
+  off(event: "update", listener: (data: PlayerUpdate) => void): this;
 }
 
 /**
  * Wrapper object around Lavalink
  */
 export class Player extends EventEmitter {
-    /**
-     * GuildId of this player
-     */
-    public readonly guildId: string;
-    /**
-     * Lavalink node this player is connected to
-     */
-    public node: Node;
-    /**
-     * Base64 encoded data of the current track
-     */
-    public track: string|null;
-    /**
-     * Global volume of the player
-     */
-    public volume: number;
-    /**
-     * Pause status in current player
-     */
-    public paused: boolean;
-    /**
-     * Ping represents the number of milliseconds between heartbeat and ack. Could be `-1` if not connected
-     */
-    public ping: number;
-    /**
-     * Position in ms of current track
-     */
-    public position: number;
-    /**
-     * Filters on current track
-     */
-    public filters: FilterOptions;
-    /**
-     * @param node An instance of Node (Lavalink API wrapper)
-     * @param connection An instance of connection class
-     */
-    constructor(guildId: string, node: Node) {
-        super();
-        this.guildId = guildId;
-        this.node = node;
-        this.track = null;
-        this.volume = 100;
-        this.paused = false;
-        this.position = 0;
-        this.ping = 0;
-        this.filters = {};
+  /**
+   * GuildId of this player
+   */
+  public readonly guildId: string;
+  /**
+   * Lavalink node this player is connected to
+   */
+  public node: Node;
+  /**
+   * Base64 encoded data of the current track
+   */
+  public track: string | null;
+  /**
+   * Global volume of the player
+   */
+  public volume: number;
+  /**
+   * Pause status in current player
+   */
+  public paused: boolean;
+  /**
+   * Ping represents the number of milliseconds between heartbeat and ack. Could be `-1` if not connected
+   */
+  public ping: number;
+  /**
+   * Position in ms of current track
+   */
+  public position: number;
+  /**
+   * Filters on current track
+   */
+  public filters: FilterOptions;
+  /**
+   * @param node An instance of Node (Lavalink API wrapper)
+   * @param connection An instance of connection class
+   */
+  constructor(guildId: string, node: Node) {
+    super();
+    this.guildId = guildId;
+    this.node = node;
+    this.track = null;
+    this.volume = 100;
+    this.paused = false;
+    this.position = 0;
+    this.ping = 0;
+    this.filters = {};
+  }
+
+  public get data(): UpdatePlayerInfo {
+    const connection = this.node.manager.connections.get(this.guildId)!;
+    return {
+      guildId: this.guildId,
+      playerOptions: {
+        track: {
+          encoded: this.track,
+        },
+        position: this.position,
+        paused: this.paused,
+        filters: this.filters,
+        voice: {
+          token: connection.serverUpdate!.token,
+          endpoint: connection.serverUpdate!.endpoint,
+          sessionId: connection.sessionId!,
+        },
+        volume: this.volume,
+      },
+    };
+  }
+
+  /**
+   * Move player to another node
+   * @param name Name of node to move to, or the default ideal node
+   * @returns true if the player was moved, false if not
+   */
+  public async move(name?: string): Promise<boolean> {
+    const connection = this.node.manager.connections.get(this.guildId);
+    const node =
+      this.node.manager.nodes.get(name!) ||
+      this.node.manager.getIdealNode(connection);
+
+    if (
+      !node &&
+      ![...this.node.manager.nodes.values()].some(
+        (node) => node.state === State.CONNECTED
+      )
+    )
+      throw new Error("No available nodes to move to");
+
+    if (!node || node.name === this.node.name || node.state !== State.CONNECTED)
+      return false;
+
+    let lastNode = this.node.manager.nodes.get(this.node.name);
+    if (!lastNode || lastNode.state !== State.CONNECTED)
+      lastNode = ShoukakuDefaults.nodeResolver(
+        this.node.manager.nodes,
+        connection
+      );
+    await this.destroy().catch(() => null);
+    try {
+      this.node = node;
+      await this.resume();
+      return true;
+    } catch (error) {
+      this.node = lastNode!;
+      await this.resume();
+      return false;
     }
-
-    public get data(): UpdatePlayerInfo {
-        const connection = this.node.manager.connections.get(this.guildId)!;
-        return {
-            guildId: this.guildId,
-            playerOptions: {
-                track: { 
-                    encoded: this.track 
-                },
-                position: this.position,
-                paused: this.paused,
-                filters: this.filters,
-                voice: {
-                    token: connection.serverUpdate!.token,
-                    endpoint: connection.serverUpdate!.endpoint,
-                    sessionId: connection.sessionId!
-                },
-                volume: this.volume
-            }
-        };
+  }
+
+  /**
+   * Destroys the player in remote lavalink side
+   */
+  public async destroy(): Promise<void> {
+    await this.node.rest.destroyPlayer(this.guildId);
+  }
+
+  /**
+   * Play a new track
+   * @param playable Options for playing this track
+   * @param noReplace Set it to true if you don't want to replace the currently playing track
+   */
+  public playTrack(
+    playerOptions: PlayOptions,
+    noReplace: boolean = false
+  ): Promise<void> {
+    return this.update(playerOptions, noReplace);
+  }
+
+  /**
+   * Stop the currently playing track
+   */
+  public stopTrack(): Promise<void> {
+    return this.update({ track: { encoded: null }, position: 0 });
+  }
+
+  /**
+   * Pause or unpause the currently playing track
+   * @param paused Boolean value to specify whether to pause or unpause the current bot user
+   */
+  public setPaused(paused: boolean = true): Promise<void> {
+    return this.update({ paused });
+  }
+
+  /**
+   * Seek to a specific time in the currently playing track
+   * @param position Position to seek to in milliseconds
+   */
+  public seekTo(position: number): Promise<void> {
+    return this.update({ position });
+  }
+
+  /**
+   * Sets the global volume of the player
+   * @param volume Target volume 0-1000
+   */
+  public setGlobalVolume(volume: number): Promise<void> {
+    return this.update({ volume });
+  }
+
+  /**
+   * Sets the filter volume of the player
+   * @param volume Target volume 0.0-5.0
+   */
+  async setFilterVolume(volume: number): Promise<void> {
+    return this.setFilters({ volume });
+  }
+
+  /**
+   * Change the equalizer settings applied to the currently playing track
+   * @param equalizer An array of objects that conforms to the Bands type that define volumes at different frequencies
+   */
+  public async setEqualizer(equalizer: Band[]): Promise<void> {
+    return this.setFilters({ equalizer });
+  }
+
+  /**
+   * Change the karaoke settings applied to the currently playing track
+   * @param karaoke An object that conforms to the KaraokeSettings type that defines a range of frequencies to mute
+   */
+  public setKaraoke(karaoke?: KaraokeSettings): Promise<void> {
+    return this.setFilters({ karaoke: karaoke || null });
+  }
+
+  /**
+   * Change the timescale settings applied to the currently playing track
+   * @param timescale An object that conforms to the TimescaleSettings type that defines the time signature to play the audio at
+   */
+  public setTimescale(timescale?: TimescaleSettings): Promise<void> {
+    return this.setFilters({ timescale: timescale || null });
+  }
+
+  /**
+   * Change the tremolo settings applied to the currently playing track
+   * @param tremolo An object that conforms to the FreqSettings type that defines an oscillation in volume
+   */
+  public setTremolo(tremolo?: FreqSettings): Promise<void> {
+    return this.setFilters({ tremolo: tremolo || null });
+  }
+
+  /**
+   * Change the vibrato settings applied to the currently playing track
+   * @param vibrato An object that conforms to the FreqSettings type that defines an oscillation in pitch
+   */
+  public setVibrato(vibrato?: FreqSettings): Promise<void> {
+    return this.setFilters({ vibrato: vibrato || null });
+  }
+
+  /**
+   * Change the rotation settings applied to the currently playing track
+   * @param rotation An object that conforms to the RotationSettings type that defines the frequency of audio rotating round the listener
+   */
+  public setRotation(rotation?: RotationSettings): Promise<void> {
+    return this.setFilters({ rotation: rotation || null });
+  }
+
+  /**
+   * Change the distortion settings applied to the currently playing track
+   * @param distortion An object that conforms to DistortionSettings that defines distortions in the audio
+   * @returns The current player instance
+   */
+  public setDistortion(distortion?: DistortionSettings): Promise<void> {
+    return this.setFilters({ distortion: distortion || null });
+  }
+
+  /**
+   * Change the channel mix settings applied to the currently playing track
+   * @param channelMix An object that conforms to ChannelMixSettings that defines how much the left and right channels affect each other (setting all factors to 0.5 causes both channels to get the same audio)
+   */
+  public setChannelMix(channelMix?: ChannelMixSettings): Promise<void> {
+    return this.setFilters({ channelMix: channelMix || null });
+  }
+
+  /**
+   * Change the low pass settings applied to the currently playing track
+   * @param lowPass An object that conforms to LowPassSettings that defines the amount of suppression on higher frequencies
+   */
+  public setLowPass(lowPass?: LowPassSettings): Promise<void> {
+    return this.setFilters({ lowPass: lowPass || null });
+  }
+
+  /**
+   * Change the all filter settings applied to the currently playing track
+   * @param filters An object that conforms to FilterOptions that defines all filters to apply/modify
+   */
+  public setFilters(filters: FilterOptions): Promise<void> {
+    return this.update({ filters });
+  }
+
+  /**
+   * Clear all filters applied to the currently playing track
+   */
+  public clearFilters(): Promise<void> {
+    return this.setFilters({
+      volume: 1,
+      equalizer: [],
+      karaoke: null,
+      timescale: null,
+      tremolo: null,
+      vibrato: null,
+      rotation: null,
+      distortion: null,
+      channelMix: null,
+      lowPass: null,
+    });
+  }
+
+  /**
+   * Resumes the current track
+   * @param options An object that conforms to ResumeOptions that specify behavior on resuming
+   * @param noReplace Set it to true if you don't want to replace the currently playing track
+   */
+  public async resume(
+    options: ResumeOptions = {},
+    noReplace: boolean = false
+  ): Promise<void> {
+    const data = this.data;
+
+    if (typeof options.position === "number")
+      data.playerOptions.position = options.position;
+    if (typeof options.endTime === "number")
+      data.playerOptions.endTime = options.endTime;
+    if (typeof options.paused === "boolean")
+      data.playerOptions.paused = options.paused;
+    if (typeof options.volume === "number")
+      data.playerOptions.volume = options.volume;
+
+    await this.update(data.playerOptions, noReplace);
+
+    this.emit("resumed", this);
+  }
+
+  /**
+   * If you want to update the whole player yourself, sends raw update player info to lavalink
+   * @param playerOptions Options to update the player data
+   * @param noReplace Set it to true if you don't want to replace the currently playing track
+   */
+  public async update(
+    playerOptions: UpdatePlayerOptions,
+    noReplace: boolean = false
+  ): Promise<void> {
+    const data = {
+      guildId: this.guildId,
+      noReplace,
+      playerOptions,
+    };
+
+    await this.node.rest.updatePlayer(data);
+
+    if (playerOptions.filters) {
+      const filters = { ...this.filters, ...playerOptions.filters };
+      this.filters = filters;
     }
 
-    /**
-     * Move player to another node
-     * @param name Name of node to move to, or the default ideal node
-     * @returns true if the player was moved, false if not
-     */
-    public async move(name?: string): Promise<boolean> {
-        const connection = this.node.manager.connections.get(this.guildId);
-        const node = this.node.manager.nodes.get(name!) || this.node.manager.getIdealNode(connection);
-
-        if (!node && ![ ...this.node.manager.nodes.values() ].some(node => node.state === State.CONNECTED))
-            throw new Error('No available nodes to move to');
-
-        if (!node || node.name === this.node.name || node.state !== State.CONNECTED) return false;
-
-        let lastNode = this.node.manager.nodes.get(this.node.name);
-        if (!lastNode || lastNode.state !== State.CONNECTED)
-<<<<<<< HEAD
-            lastNode = ShoukakuDefaults.nodeResolver(this.node.manager.nodes, connection);
-        await this.destroy().catch(() => null);;
-        try {
-=======
-            lastNode = this.node.manager.getIdealNode(connection);
-
-        await this.destroy();
-        
-        try {   
->>>>>>> e5ea077c
-            this.node = node;
-            await this.resume();
-            return true;
-        } catch (error) {
-            this.node = lastNode!;
-            await this.resume();
-            return false;
-        }
+    if (typeof playerOptions.track !== "undefined")
+      this.track = playerOptions.track.encoded || null;
+    if (typeof playerOptions.paused === "boolean")
+      this.paused = playerOptions.paused;
+    if (typeof playerOptions.volume === "number")
+      this.volume = playerOptions.volume;
+    if (typeof playerOptions.position === "number")
+      this.position = playerOptions.position;
+  }
+
+  /**
+   * Cleans this player instance
+   * @internal
+   */
+  public clean(): void {
+    this.removeAllListeners();
+    this.track = null;
+    this.volume = 100;
+    this.position = 0;
+    this.filters = {};
+  }
+
+  /**
+   * Sends server update to lavalink
+   * @internal
+   */
+  public async sendServerUpdate(connection: Connection): Promise<void> {
+    const playerUpdate = {
+      guildId: this.guildId,
+      playerOptions: {
+        voice: {
+          token: connection.serverUpdate!.token,
+          endpoint: connection.serverUpdate!.endpoint,
+          sessionId: connection.sessionId!,
+        },
+      },
+    };
+    await this.node.rest.updatePlayer(playerUpdate);
+  }
+
+  /**
+   * Handle player update data
+   */
+  public onPlayerUpdate(json: {
+    state: { position: number; ping: number };
+  }): void {
+    const { position, ping } = json.state;
+    this.position = position;
+    this.ping = ping;
+    this.emit("update", json);
+  }
+
+  /**
+   * Handle player events received from Lavalink
+   * @param json JSON data from Lavalink
+   * @internal
+   */
+  public onPlayerEvent(json: { type: string; track: Track }): void {
+    switch (json.type) {
+      case "TrackStartEvent":
+        if (this.track) this.track = json.track.encoded;
+        this.emit("start", json);
+        break;
+      case "TrackEndEvent":
+        this.emit("end", json);
+        break;
+      case "TrackStuckEvent":
+        this.emit("stuck", json);
+        break;
+      case "TrackExceptionEvent":
+        this.emit("exception", json);
+        break;
+      case "WebSocketClosedEvent":
+        this.emit("closed", json);
+        break;
+      default:
+        this.node.emit(
+          "debug",
+          this.node.name,
+          `[Player] -> [Node] : Unknown Player Event Type ${json.type} | Guild: ${this.guildId}`
+        );
     }
-
-    /**
-     * Destroys the player in remote lavalink side
-     */
-    public async destroy(): Promise<void> {
-        await this.node.rest.destroyPlayer(this.guildId);
-    }
-
-    /**
-     * Play a new track
-     * @param playable Options for playing this track
-     * @param noReplace Set it to true if you don't want to replace the currently playing track
-     */
-    public playTrack(playerOptions: PlayOptions, noReplace: boolean = false): Promise<void> {
-        return this.update(playerOptions, noReplace);
-    }
-
-    /**
-     * Stop the currently playing track
-     */
-    public stopTrack(): Promise<void> {
-        return this.update({ track: { encoded: null }, position: 0 });
-    }
-
-    /**
-     * Pause or unpause the currently playing track
-     * @param paused Boolean value to specify whether to pause or unpause the current bot user
-     */
-    public setPaused(paused: boolean = true): Promise<void> {
-        return this.update({ paused });
-    }
-
-    /**
-     * Seek to a specific time in the currently playing track
-     * @param position Position to seek to in milliseconds
-     */
-    public seekTo(position: number): Promise<void> {
-        return this.update({ position });
-    }
-
-    /**
-     * Sets the global volume of the player
-     * @param volume Target volume 0-1000
-     */
-    public setGlobalVolume(volume: number): Promise<void> {
-        return this.update({ volume });
-    }
-
-    /**
-     * Sets the filter volume of the player
-     * @param volume Target volume 0.0-5.0
-     */
-    async setFilterVolume(volume: number):  Promise<void> {
-        return this.setFilters({ volume });
-    }
-
-    /**
-     * Change the equalizer settings applied to the currently playing track
-     * @param equalizer An array of objects that conforms to the Bands type that define volumes at different frequencies
-     */
-    public async setEqualizer(equalizer: Band[]): Promise<void> {
-        return this.setFilters({ equalizer });
-    }
-
-    /**
-     * Change the karaoke settings applied to the currently playing track
-     * @param karaoke An object that conforms to the KaraokeSettings type that defines a range of frequencies to mute
-     */
-    public setKaraoke(karaoke?: KaraokeSettings): Promise<void> {
-        return this.setFilters({ karaoke: karaoke || null });
-    }
-
-    /**
-     * Change the timescale settings applied to the currently playing track
-     * @param timescale An object that conforms to the TimescaleSettings type that defines the time signature to play the audio at
-     */
-    public setTimescale(timescale?: TimescaleSettings): Promise<void> {
-        return this.setFilters({ timescale: timescale || null });
-    }
-
-    /**
-     * Change the tremolo settings applied to the currently playing track
-     * @param tremolo An object that conforms to the FreqSettings type that defines an oscillation in volume
-     */
-    public setTremolo(tremolo?: FreqSettings): Promise<void> {
-        return this.setFilters({ tremolo: tremolo || null });
-    }
-
-    /**
-     * Change the vibrato settings applied to the currently playing track
-     * @param vibrato An object that conforms to the FreqSettings type that defines an oscillation in pitch
-     */
-    public setVibrato(vibrato?: FreqSettings): Promise<void> {
-        return this.setFilters({ vibrato: vibrato || null });
-    }
-
-    /**
-     * Change the rotation settings applied to the currently playing track
-     * @param rotation An object that conforms to the RotationSettings type that defines the frequency of audio rotating round the listener
-     */
-    public setRotation(rotation?: RotationSettings): Promise<void> {
-        return this.setFilters({ rotation: rotation || null });
-    }
-
-    /**
-     * Change the distortion settings applied to the currently playing track
-     * @param distortion An object that conforms to DistortionSettings that defines distortions in the audio
-     * @returns The current player instance
-     */
-    public setDistortion(distortion?: DistortionSettings): Promise<void> {
-        return this.setFilters({ distortion: distortion || null });
-    }
-
-    /**
-     * Change the channel mix settings applied to the currently playing track
-     * @param channelMix An object that conforms to ChannelMixSettings that defines how much the left and right channels affect each other (setting all factors to 0.5 causes both channels to get the same audio)
-     */
-    public setChannelMix(channelMix?: ChannelMixSettings): Promise<void> {
-        return this.setFilters({ channelMix: channelMix || null });
-    }
-
-    /**
-     * Change the low pass settings applied to the currently playing track
-     * @param lowPass An object that conforms to LowPassSettings that defines the amount of suppression on higher frequencies
-     */
-    public setLowPass(lowPass?: LowPassSettings): Promise<void> {
-        return this.setFilters({ lowPass: lowPass || null });
-    }
-
-    /**
-     * Change the all filter settings applied to the currently playing track
-     * @param filters An object that conforms to FilterOptions that defines all filters to apply/modify
-     */
-    public setFilters(filters: FilterOptions): Promise<void> {
-        return this.update({ filters });
-    }
-
-    /**
-     * Clear all filters applied to the currently playing track
-     */
-    public clearFilters(): Promise<void> {
-        return this.setFilters({
-            volume: 1,
-            equalizer: [],
-            karaoke: null,
-            timescale: null,
-            tremolo: null,
-            vibrato: null,
-            rotation: null,
-            distortion: null,
-            channelMix: null,
-            lowPass: null,
-        });
-    }
-
-    /**
-     * Resumes the current track
-     * @param options An object that conforms to ResumeOptions that specify behavior on resuming
-     * @param noReplace Set it to true if you don't want to replace the currently playing track
-     */
-    public async resume(options: ResumeOptions = {}, noReplace: boolean = false): Promise<void> {
-        const data = this.data;
-
-        if (typeof options.position === 'number') 
-            data.playerOptions.position = options.position;
-        if (typeof options.endTime === 'number')
-            data.playerOptions.endTime = options.endTime;
-        if (typeof options.paused === 'boolean')
-            data.playerOptions.paused = options.paused;
-        if (typeof options.volume === 'number')
-            data.playerOptions.volume = options.volume;
-
-        await this.update(data.playerOptions, noReplace);
-
-        this.emit('resumed', this);
-    }
-
-    /**
-     * If you want to update the whole player yourself, sends raw update player info to lavalink
-     * @param playerOptions Options to update the player data
-     * @param noReplace Set it to true if you don't want to replace the currently playing track
-     */
-    public async update(playerOptions: UpdatePlayerOptions, noReplace: boolean = false): Promise<void> {
-        const data = {
-            guildId: this.guildId,
-            noReplace,
-            playerOptions
-        }
-
-        await this.node.rest.updatePlayer(data);
-
-        if (playerOptions.filters) {
-            const filters = { ...this.filters, ...playerOptions.filters };
-            this.filters = filters;
-        }
-
-        if (typeof playerOptions.track !== 'undefined')
-            this.track = playerOptions.track.encoded || null;
-        if (typeof playerOptions.paused === 'boolean')
-            this.paused = playerOptions.paused;
-        if (typeof playerOptions.volume === 'number')
-            this.volume = playerOptions.volume;
-        if (typeof playerOptions.position === 'number')
-            this.position = playerOptions.position;
-    }
-
-    /**
-     * Cleans this player instance
-     * @internal
-     */
-    public clean(): void {
-        this.removeAllListeners();
-        this.track = null;
-        this.volume = 100;
-        this.position = 0;
-        this.filters = {};
-    }
-
-    /**
-     * Sends server update to lavalink
-     * @internal
-     */
-    public async sendServerUpdate(connection: Connection): Promise<void> {
-        const playerUpdate = {
-            guildId: this.guildId,
-            playerOptions: {
-                voice: {
-                    token: connection.serverUpdate!.token,
-                    endpoint: connection.serverUpdate!.endpoint,
-                    sessionId: connection.sessionId!
-                }
-            }
-        };
-        await this.node.rest.updatePlayer(playerUpdate);
-    }
-
-    /**
-     * Handle player update data
-     */
-    public onPlayerUpdate(json: { state: { position: number, ping: number } }): void {
-        const { position, ping } = json.state;
-        this.position = position;
-        this.ping = ping;
-        this.emit('update', json);
-    }
-
-    /**
-     * Handle player events received from Lavalink
-     * @param json JSON data from Lavalink
-     * @internal
-     */
-    public onPlayerEvent(json: { type: string, track: Track }): void {
-        switch (json.type) {
-            case 'TrackStartEvent':
-                if (this.track) this.track = json.track.encoded;
-                this.emit('start', json);
-                break;
-            case 'TrackEndEvent':
-                this.emit('end', json);
-                break;
-            case 'TrackStuckEvent':
-                this.emit('stuck', json);
-                break;
-            case 'TrackExceptionEvent':
-                this.emit('exception', json);
-                break;
-            case 'WebSocketClosedEvent':
-                this.emit('closed', json);
-                break;
-            default:
-                this.node.emit(
-                    'debug',
-                    this.node.name,
-                    `[Player] -> [Node] : Unknown Player Event Type ${json.type} | Guild: ${this.guildId}`
-                );
-        }
-    }
+  }
 }