--- conflicted
+++ resolved
@@ -7,19 +7,11 @@
 export type Severity = "common" | "suspicious" | "fault";
 
 export enum LoadType {
-<<<<<<< HEAD
-    TRACK = 'track',
-    PLAYLIST = 'playlist',
-    SEARCH = 'search',
-    EMPTY = 'empty',
-    ERROR = 'error',
-=======
   TRACK = "track",
   PLAYLIST = "playlist",
   SEARCH = "search",
   EMPTY = "empty",
   ERROR = "error",
->>>>>>> d3b6cf0e
 }
 
 export interface Track {
@@ -142,20 +134,6 @@
 }
 
 export interface UpdatePlayerOptions {
-<<<<<<< HEAD
-    encoded?: string | null;
-    /**
-     * @deprecated this may not work in newer lavalink versions, use "encoded" instead
-     */
-    encodedTrack?: string | null;
-    identifier?: string;
-    position?: number;
-    endTime?: number;
-    volume?: number;
-    paused?: boolean;
-    filters?: FilterOptions;
-    voice?: LavalinkPlayerVoiceOptions;
-=======
   track?: UpdatePlayerTrackOptions;
   position?: number;
   endTime?: number;
@@ -163,7 +141,6 @@
   paused?: boolean;
   filters?: FilterOptions;
   voice?: LavalinkPlayerVoiceOptions;
->>>>>>> d3b6cf0e
 }
 
 export interface UpdatePlayerInfo {
@@ -199,7 +176,6 @@
  * Wrapper around Lavalink REST API
  */
 export class Rest {
-<<<<<<< HEAD
     /**
      * Node that initialized this instance
      */
@@ -400,208 +376,6 @@
      */
     protected fetch<T>(fetchOptions: FetchOptions): Promise<T | undefined> {
         /*
-=======
-  /**
-   * Node that initialized this instance
-   */
-  protected readonly node: Node;
-  /**
-   * URL of Lavalink
-   */
-  protected readonly url: string;
-  /**
-   * Credentials to access Lavalink
-   */
-  protected readonly auth: string;
-  /**
-   * Rest version to use
-   */
-  protected readonly version: string;
-  /**
-   * @param node An instance of Node
-   * @param options The options to initialize this rest class
-   * @param options.name Name of this node
-   * @param options.url URL of Lavalink
-   * @param options.auth Credentials to access Lavalnk
-   * @param options.secure Weather to use secure protocols or not
-   * @param options.group Group of this node
-   */
-  constructor(node: Node, options: NodeOption) {
-    this.node = node;
-    this.url = `${options.secure ? "https" : "http"}://${options.url}`;
-    this.version = `/v${Versions.REST_VERSION}`;
-    this.auth = options.auth;
-  }
-
-  protected get sessionId(): string {
-    return this.node.sessionId!;
-  }
-
-  /**
-   * Resolve a track
-   * @param identifier Track ID
-   * @returns A promise that resolves to a Lavalink response
-   */
-  public resolve(identifier: string): Promise<LavalinkResponse | undefined> {
-    const options = {
-      endpoint: "/loadtracks",
-      options: { params: { identifier } },
-    };
-    return this.fetch(options);
-  }
-
-  /**
-   * Decode a track
-   * @param track Encoded track
-   * @returns Promise that resolves to a track
-   */
-  public decode(track: string): Promise<Track | undefined> {
-    const options = {
-      endpoint: "/decodetrack",
-      options: { params: { track } },
-    };
-    return this.fetch<Track>(options);
-  }
-
-  /**
-   * Gets all the player with the specified sessionId
-   * @returns Promise that resolves to an array of Lavalink players
-   */
-  public async getPlayers(): Promise<LavalinkPlayer[]> {
-    const options = {
-      endpoint: `/sessions/${this.sessionId}/players`,
-      options: {},
-    };
-    return (await this.fetch<LavalinkPlayer[]>(options)) ?? [];
-  }
-
-  /**
-   * Gets all the player with the specified sessionId
-   * @returns Promise that resolves to an array of Lavalink players
-   */
-  public getPlayer(guildId: string): Promise<LavalinkPlayer | undefined> {
-    const options = {
-      endpoint: `/sessions/${this.sessionId}/players/${guildId}`,
-      options: {},
-    };
-    return this.fetch(options);
-  }
-
-  /**
-   * Updates a Lavalink player
-   * @param data SessionId from Discord
-   * @returns Promise that resolves to a Lavalink player
-   */
-  public updatePlayer(
-    data: UpdatePlayerInfo
-  ): Promise<LavalinkPlayer | undefined> {
-    const options = {
-      endpoint: `/sessions/${this.sessionId}/players/${data.guildId}`,
-      options: {
-        method: "PATCH",
-        params: { noReplace: data.noReplace?.toString() || "false" },
-        headers: { "Content-Type": "application/json" },
-        body: data.playerOptions as Record<string, unknown>,
-      },
-    };
-    return this.fetch<LavalinkPlayer>(options);
-  }
-
-  /**
-   * Deletes a Lavalink player
-   * @param guildId guildId where this player is
-   */
-  public async destroyPlayer(guildId: string): Promise<void> {
-    const options = {
-      endpoint: `/sessions/${this.sessionId}/players/${guildId}`,
-      options: { method: "DELETE" },
-    };
-    await this.fetch(options);
-  }
-
-  /**
-   * Updates the session with a resume boolean and timeout
-   * @param resuming Whether resuming is enabled for this session or not
-   * @param timeout Timeout to wait for resuming
-   * @returns Promise that resolves to a Lavalink player
-   */
-  public updateSession(
-    resuming?: boolean,
-    timeout?: number
-  ): Promise<SessionInfo | undefined> {
-    const options = {
-      endpoint: `/sessions/${this.sessionId}`,
-      options: {
-        method: "PATCH",
-        headers: { "Content-Type": "application/json" },
-        body: { resuming, timeout },
-      },
-    };
-    return this.fetch(options);
-  }
-
-  /**
-   * Gets the status of this node
-   * @returns Promise that resolves to a node stats response
-   */
-  public stats(): Promise<NodeStats | undefined> {
-    const options = {
-      endpoint: "/stats",
-      options: {},
-    };
-    return this.fetch(options);
-  }
-
-  /**
-   * Get routeplanner status from Lavalink
-   * @returns Promise that resolves to a routeplanner response
-   */
-  public getRoutePlannerStatus(): Promise<RoutePlanner | undefined> {
-    const options = {
-      endpoint: "/routeplanner/status",
-      options: {},
-    };
-    return this.fetch(options);
-  }
-
-  /**
-   * Release blacklisted IP address into pool of IPs
-   * @param address IP address
-   */
-  public async unmarkFailedAddress(address: string): Promise<void> {
-    const options = {
-      endpoint: "/routeplanner/free/address",
-      options: {
-        method: "POST",
-        headers: { "Content-Type": "application/json" },
-        body: { address },
-      },
-    };
-    await this.fetch(options);
-  }
-
-  /**
-   * Get Lavalink info
-   */
-  public getLavalinkInfo(): Promise<NodeInfo | undefined> {
-    const options = {
-      endpoint: "/info",
-      options: {
-        headers: { "Content-Type": "application/json" },
-      },
-    };
-    return this.fetch(options);
-  }
-
-  /**
-   * Make a request to Lavalink
-   * @param fetchOptions.endpoint Lavalink endpoint
-   * @param fetchOptions.options Options passed to fetch
-   * @internal
-   */
-  protected fetch<T>(fetchOptions: FetchOptions): Promise<T | undefined> {
-    /*
->>>>>>> d3b6cf0e
         const { endpoint, options } = fetchOptions;
         let headers = {
             'Authorization': this.auth,
