--- conflicted
+++ resolved
@@ -219,11 +219,7 @@
     public resolve(identifier: string): Promise<LavalinkResponse | undefined> {
         const options = {
             endpoint: '/loadtracks',
-<<<<<<< HEAD
             options: { params: { identifier } }
-=======
-            options: { params: { identifier } },
->>>>>>> 877dbcaa
         };
         return this.fetch(options);
     }
@@ -236,11 +232,7 @@
     public decode(track: string): Promise<Track | undefined> {
         const options = {
             endpoint: '/decodetrack',
-<<<<<<< HEAD
             options: { params: { track } }
-=======
-            options: { params: { track } },
->>>>>>> 877dbcaa
         };
         return this.fetch<Track>(options);
     }
@@ -428,23 +420,14 @@
                 method: options.method?.toUpperCase() || 'GET',
                 headers: {
                     Authorization: this.auth,
-<<<<<<< HEAD
                     'User-Agent': this.node.manager.options.userAgent
                 }
-=======
-                    'User-Agent': this.node.manager.options.userAgent,
-                },
->>>>>>> 877dbcaa
             };
             const url = new URL(`${this.url}${this.version}${endpoint}`);
             if (options.headers)
                 reqOptions.headers = {
                     ...reqOptions.headers,
-<<<<<<< HEAD
                     ...options.headers
-=======
-                    ...options.headers,
->>>>>>> 877dbcaa
                 };
             if (options.params)
                 url.search = new URLSearchParams(options.params).toString();
