import { Node, NodeStats } from './Node';
import { NodeOption } from '../Shoukaku';
import { Versions } from '../Constants';
<<<<<<< HEAD
import { FilterOptions } from '../guild/Player';
import { request } from 'http';

export type LoadType = 'TRACK_LOADED' | 'PLAYLIST_LOADED' | 'SEARCH_RESULT' | 'NO_MATCHES' | 'LOAD_FAILED';
=======
import { Exception, FilterOptions } from '../guild/Player';

export enum LoadType {
    TRACK = 'track',
    PLAYLIST = 'playlist',
    SEARCH = 'search',
    EMPTY = 'empty',
    ERROR = 'error'
}
>>>>>>> 2bdb230e

interface FetchOptions {
    endpoint: string;
    options: {
        headers?: Record<string, string>;
        params?: Record<string, string>;
        method?: string;
        body?: Record<string, unknown>;
        [key: string]: unknown;
    };
}

export interface Track {
    encoded: string;
    info: {
        identifier: string;
        isSeekable: boolean;
        author: string;
        length: number;
        isStream: boolean;
        position: number;
        title: string;
        uri?: string;
        artworkUrl?: string;
        isrc?: string;
        sourceName: string;
    }
    pluginInfo: object;
}

export interface TrackLoadResult {
    loadType: LoadType.TRACK;
    data: Track;
}

export interface PlaylistLoadResult {
    loadType: LoadType.PLAYLIST;
    data: {
        info: {
            name: string;
            selectedTrack: number;
        }
        pluginInfo: object;
        tracks: Track[];
    }
<<<<<<< HEAD
    tracks: Track[],
    exception?: {
        message?: string;
        severity: 'COMMON' | 'SUSPICIOUS' | 'FAULT';
        cause: string;
    }
=======
>>>>>>> 2bdb230e
}

export interface SearchLoadResult {
    loadType: LoadType.SEARCH;
    data: Track[];
}

export interface EmptyLoadResult {
    loadType: LoadType.EMPTY;
    data: {};
}

export interface ErrorLoadResult {
    loadType: LoadType.ERROR;
    data: Exception;
}

export type LavalinkResponse = TrackLoadResult | PlaylistLoadResult | SearchLoadResult | EmptyLoadResult | ErrorLoadResult;

export interface Address {
    address: string;
    failingTimestamp: number;
    failingTime: string;
}

export interface RoutePlanner {
    class: null | 'RotatingIpRoutePlanner' | 'NanoIpRoutePlanner' | 'RotatingNanoIpRoutePlanner' | 'BalancingIpRoutePlanner';
    details: null | {
        ipBlock: {
            type: string;
            size: string;
        };
        failingAddresses: Address[];
        rotateIndex: string;
        ipIndex: string;
        currentAddress: string;
        blockIndex: string;
        currentAddressIndex: string;
    };
}

export interface LavalinkPlayerVoice {
    token: string;
    endpoint: string;
    sessionId: string;
    connected?: boolean;
    ping?: number
}

export interface LavalinkPlayerVoiceOptions extends Omit<LavalinkPlayerVoice, 'connected' | 'ping'> { }

export interface LavalinkPlayer {
    guildId: string,
    track?: Track,
    volume: number;
    paused: boolean;
    voice: LavalinkPlayerVoice
    filters: FilterOptions
}

export interface UpdatePlayerOptions {
    encodedTrack?: string | null;
    identifier?: string;
    position?: number;
    endTime?: number;
    volume?: number;
    paused?: boolean;
    filters?: FilterOptions;
    voice?: LavalinkPlayerVoiceOptions;
}

export interface UpdatePlayerInfo {
    guildId: string;
    playerOptions: UpdatePlayerOptions;
    noReplace?: boolean;
}

export interface SessionInfo {
    resumingKey?: string;
    timeout: number;
}

interface FinalFetchOptions {
    method: string;
    headers: Record<string, string>;
    signal: AbortSignal;
    body?: string;
}

/**
 * Wrapper around Lavalink REST API
 */
export class Rest {
    /**
     * Node that initialized this instance
     */
    protected readonly node: Node;
    /**
     * URL of Lavalink
     */
    protected readonly url: string;
    /**
     * Credentials to access Lavalink
     */
    protected readonly auth: string;
    /**
     * Rest version to use
     */
    protected readonly version: string;
    /**
     * @param node An instance of Node
     * @param options The options to initialize this rest class
     * @param options.name Name of this node
     * @param options.url URL of Lavalink
     * @param options.auth Credentials to access Lavalnk
     * @param options.secure Weather to use secure protocols or not
     * @param options.group Group of this node
     */
    constructor(node: Node, options: NodeOption) {
        this.node = node;
        this.url = `${options.secure ? 'https' : 'http'}://${options.url}`;
        this.version = `/v${Versions.REST_VERSION}`;
        this.auth = options.auth;
    }

    protected get sessionId(): string {
        return this.node.sessionId!;
    }

    /**
     * Resolve a track
     * @param identifier Track ID
     * @returns A promise that resolves to a Lavalink response
     */
    public resolve(identifier: string): Promise<LavalinkResponse | undefined> {
        const options = {
            endpoint: '/loadtracks',
            options: { params: { identifier }}
        };
        return this.fetch(options);
    }

    /**
     * Decode a track
     * @param track Encoded track
     * @returns Promise that resolves to a track
     */
    public decode(track: string): Promise<Track | undefined> {
        const options = {
            endpoint: '/decodetrack',
            options: { params: { track }}
        };
        return this.fetch<Track>(options);
    }

    /**
     * Gets all the player with the specified sessionId
     * @returns Promise that resolves to an array of Lavalink players
     */
    public async getPlayers(): Promise<LavalinkPlayer[]> {
        const options = {
            endpoint: `/sessions/${this.sessionId}/players`,
            options: {}
        };
        return await this.fetch<LavalinkPlayer[]>(options) ?? [];
    }

    /**
     * Gets all the player with the specified sessionId
     * @returns Promise that resolves to an array of Lavalink players
     */
    public getPlayer(guildId: string): Promise<LavalinkPlayer | undefined> {
        const options = {
            endpoint: `/sessions/${this.sessionId}/players/${guildId}`,
            options: {}
        };
        return this.fetch(options);
    }

    /**
     * Updates a Lavalink player
     * @param data SessionId from Discord
     * @returns Promise that resolves to a Lavalink player
     */
    public updatePlayer(data: UpdatePlayerInfo): Promise<LavalinkPlayer | undefined> {
        const options = {
            endpoint: `/sessions/${this.sessionId}/players/${data.guildId}`,
            options: {
                method: 'PATCH',
                params: { noReplace: data.noReplace?.toString() || 'false' },
                headers: { 'Content-Type': 'application/json' },
                body: data.playerOptions as Record<string, unknown>
            }
        };
        return this.fetch<LavalinkPlayer>(options);
    }

    /**
     * Deletes a Lavalink player
     * @param guildId guildId where this player is
     */
    public async destroyPlayer(guildId: string): Promise<void> {
        const options = {
            endpoint: `/sessions/${this.sessionId}/players/${guildId}`,
            options: { method: 'DELETE' }
        };
        await this.fetch(options);
    }

    /**
     * Updates the session with a resume boolean and timeout
     * @param resuming Whether resuming is enabled for this session or not
     * @param timeout Timeout to wait for resuming
     * @returns Promise that resolves to a Lavalink player
     */
    public updateSession(resuming?: boolean, timeout?: number): Promise<SessionInfo | undefined> {
        const options = {
            endpoint: `/sessions/${this.sessionId}`,
            options: {
                method: 'PATCH',
                headers: { 'Content-Type': 'application/json' },
                body: { resuming, timeout }
            }
        };
        return this.fetch(options);
    }

    /**
     * Gets the status of this node
     * @returns Promise that resolves to a node stats response
     */
    public stats(): Promise<NodeStats | undefined> {
        const options = {
            endpoint: '/stats',
            options: {}
        };
        return this.fetch(options);
    }

    /**
     * Get routplanner status from Lavalink
     * @returns Promise that resolves to a routeplanner response
     */
    public getRoutePlannerStatus(): Promise<RoutePlanner | undefined> {
        const options = {
            endpoint: '/routeplanner/status',
            options: {}
        };
        return this.fetch(options);
    }

    /**
     * Release blacklisted IP address into pool of IPs
     * @param address IP address
     */
    public async unmarkFailedAddress(address: string): Promise<void> {
        const options = {
            endpoint: '/routeplanner/free/address',
            options: {
                method: 'POST',
                headers: { 'Content-Type': 'application/json' },
                body: { address }
            }
        };
        await this.fetch(options);
    }

    /**
     * Make a request to Lavalink
     * @param fetchOptions.endpoint Lavalink endpoint
     * @param fetchOptions.options Options passed to fetch
     * @internal
     */
    protected fetch<T>(fetchOptions: FetchOptions): Promise<T | undefined> {

        /*
        const { endpoint, options } = fetchOptions;
        let headers = {
            'Authorization': this.auth,
            'User-Agent': this.node.manager.options.userAgent,
        };
        if (options.headers)
            headers = { ...headers, ...options.headers };
        const url = new URL(`${this.url}${this.version}${endpoint}`);
        if (options.params)
            url.search = new URLSearchParams(options.params).toString();
        const abortController = new AbortController();
        const timeout = setTimeout(() => abortController.abort(), this.node.manager.options.restTimeout * 1000);
        const method = options.method?.toUpperCase() || 'GET';
        const finalFetchOptions = {
            method,
            headers,
            signal: abortController.signal
        };
        if (![ 'GET', 'HEAD' ].includes(method) && options.body)
            finalFetchOptions.body = JSON.stringify(options.body);
        const request = await fetch(url.toString(), finalFetchOptions)
            .finally(() => clearTimeout(timeout));
        if (!request.ok) {
            const response = await request
                .json()
                .catch(() => null);
            if (!response?.message)
                throw new Error(`Rest request failed with response code: ${request.status}`);
            else
                throw new Error(`Rest request failed with response code: ${request.status} | message: ${response.message}`);
        }
        try {
            return await request.json();
        }
        catch {
            return;
        }
*/


        return new Promise((resolve, reject) => {
            const { endpoint, options } = fetchOptions;
            const reqOptions = {
                method: options.method?.toUpperCase() || 'GET',
                headers: {
                    'Authorization': this.auth,
                    'User-Agent': this.node.manager.options.userAgent,
                }
            };
            const url = new URL(`${this.url}${this.version}${endpoint}`);
            if (options.headers)
                reqOptions.headers = { ...reqOptions.headers, ...options.headers };
            if (options.params)
                url.search = new URLSearchParams(options.params).toString();

            const req = request(url.toString(), reqOptions);
            req.setTimeout(this.node.manager.options.restTimeout * 1000);
            req.once('timeout', () => {
                reject(`Request Aborted timeout: ${this.node.manager.options.restTimeout}s`);
                req.destroy();
            });

            req.once('response', (resp) => {
                // console.log(res, res.);
                let buffData = '';
                resp.on('data', (chunk) => {
                    buffData += chunk;
                }).once('end', () => {

                    const result = buffData.toString();
                    // console.log("code:", res.statusCode, res.statusMessage)
                    let d;
                    if (!resp.statusCode || resp.statusCode < 200 || resp.statusCode > 299) {
                        try {
                            d = JSON.parse(result);
                            if (d.message)
                                return reject(`Request failled with status code: ${resp.statusCode} message: ${d.message}`);
                        } catch (err) { /* empty */ }
                        return reject(`Request failled with status code: ${resp.statusCode} `);
                    }
                    try {
                        d = JSON.parse(result);
                    } catch (err) {
                        return resolve(undefined);
                    }
                    resolve(d);
                });
            });

            req.on('error', (err) => {
                if (req.destroyed) return;

                console.log('Error 2 rest', err);
                reject(err);
            });
            if (![ 'GET', 'HEAD' ].includes(reqOptions.method) && options.body) {
                req.write(JSON.stringify(options.body));
            }
            req.end();
        });


    }
}<|MERGE_RESOLUTION|>--- conflicted
+++ resolved
@@ -1,13 +1,8 @@
 import { Node, NodeStats } from './Node';
 import { NodeOption } from '../Shoukaku';
 import { Versions } from '../Constants';
-<<<<<<< HEAD
-import { FilterOptions } from '../guild/Player';
+import { Exception, FilterOptions } from '../guild/Player';
 import { request } from 'http';
-
-export type LoadType = 'TRACK_LOADED' | 'PLAYLIST_LOADED' | 'SEARCH_RESULT' | 'NO_MATCHES' | 'LOAD_FAILED';
-=======
-import { Exception, FilterOptions } from '../guild/Player';
 
 export enum LoadType {
     TRACK = 'track',
@@ -16,7 +11,6 @@
     EMPTY = 'empty',
     ERROR = 'error'
 }
->>>>>>> 2bdb230e
 
 interface FetchOptions {
     endpoint: string;
@@ -62,15 +56,6 @@
         pluginInfo: object;
         tracks: Track[];
     }
-<<<<<<< HEAD
-    tracks: Track[],
-    exception?: {
-        message?: string;
-        severity: 'COMMON' | 'SUSPICIOUS' | 'FAULT';
-        cause: string;
-    }
-=======
->>>>>>> 2bdb230e
 }
 
 export interface SearchLoadResult {
