import { Node, NodeInfo, NodeStats } from './Node';
import { NodeOption } from '../Shoukaku';
import { Versions } from '../Constants';
import { FilterOptions } from '../guild/Player';
import { request } from 'http';

export type Severity = 'common' | 'suspicious' | 'fault';

export enum LoadType {
    TRACK = 'track',
    PLAYLIST = 'playlist',
    SEARCH = 'search',
    EMPTY = 'empty',
    ERROR = 'error'
}

export interface Track {
    encoded: string;
    info: {
        identifier: string;
        isSeekable: boolean;
        author: string;
        length: number;
        isStream: boolean;
        position: number;
        title: string;
        uri?: string;
        artworkUrl?: string;
        isrc?: string;
        sourceName: string;
    }
    pluginInfo: unknown;
}

export interface Playlist {
    encoded: string;
    info: {
        name: string;
        selectedTrack: number;
    }
    pluginInfo: unknown;
    tracks: Track[];
}

export interface Exception {
    message: string;
    severity: Severity;
    cause: string;
}

export interface TrackResult {
    loadType: LoadType.TRACK,
    data: Track
}

export interface PlaylistResult {
    loadType: LoadType.PLAYLIST,
    data: Playlist
}

export interface SearchResult {
    loadType: LoadType.SEARCH,
    data: Track[]
}

export interface EmptyResult {
    loadType: LoadType.EMPTY,
    data: {}
}

export interface ErrorResult {
    loadType: LoadType.ERROR,
    data: Exception
}

export type LavalinkResponse = TrackResult | PlaylistResult | SearchResult | EmptyResult | ErrorResult;

export interface Address {
    address: string;
    failingTimestamp: number;
    failingTime: string;
}

export interface RoutePlanner {
    class: null | 'RotatingIpRoutePlanner' | 'NanoIpRoutePlanner' | 'RotatingNanoIpRoutePlanner' | 'BalancingIpRoutePlanner';
    details: null | {
        ipBlock: {
            type: string;
            size: string;
        };
        failingAddresses: Address[];
        rotateIndex: string;
        ipIndex: string;
        currentAddress: string;
        blockIndex: string;
        currentAddressIndex: string;
    };
}

export interface LavalinkPlayerVoice {
    token: string;
    endpoint: string;
    sessionId: string;
    connected?: boolean;
    ping?: number
}

export interface LavalinkPlayerVoiceOptions extends Omit<LavalinkPlayerVoice, 'connected' | 'ping'> { }

export interface LavalinkPlayer {
    guildId: string,
    track?: Track,
    volume: number;
    paused: boolean;
    voice: LavalinkPlayerVoice
    filters: FilterOptions
}

export interface UpdatePlayerOptions {
<<<<<<< HEAD
    encodedTrack?: string | null;
=======
    encoded?: string|null;
    /**
    * @deprecated this may not work in newer lavalink versions, use "encoded" instead
    */
    encodedTrack?: string|null;
>>>>>>> e59776ce
    identifier?: string;
    position?: number;
    endTime?: number;
    volume?: number;
    paused?: boolean;
    filters?: FilterOptions;
    voice?: LavalinkPlayerVoiceOptions;
}

export interface UpdatePlayerInfo {
    guildId: string;
    playerOptions: UpdatePlayerOptions;
    noReplace?: boolean;
}

export interface SessionInfo {
    resumingKey?: string;
    timeout: number;
}

interface FetchOptions {
    endpoint: string;
    options: {
        headers?: Record<string, string>;
        params?: Record<string, string>;
        method?: string;
        body?: Record<string, unknown>;
        [key: string]: unknown;
    };
}

interface FinalFetchOptions {
    method: string;
    headers: Record<string, string>;
    signal: AbortSignal;
    body?: string;
}

/**
 * Wrapper around Lavalink REST API
 */
export class Rest {
    /**
     * Node that initialized this instance
     */
    protected readonly node: Node;
    /**
     * URL of Lavalink
     */
    protected readonly url: string;
    /**
     * Credentials to access Lavalink
     */
    protected readonly auth: string;
    /**
     * Rest version to use
     */
    protected readonly version: string;
    /**
     * @param node An instance of Node
     * @param options The options to initialize this rest class
     * @param options.name Name of this node
     * @param options.url URL of Lavalink
     * @param options.auth Credentials to access Lavalnk
     * @param options.secure Weather to use secure protocols or not
     * @param options.group Group of this node
     */
    constructor(node: Node, options: NodeOption) {
        this.node = node;
        this.url = `${options.secure ? 'https' : 'http'}://${options.url}`;
        this.version = `/v${Versions.REST_VERSION}`;
        this.auth = options.auth;
    }

    protected get sessionId(): string {
        return this.node.sessionId!;
    }

    /**
     * Resolve a track
     * @param identifier Track ID
     * @returns A promise that resolves to a Lavalink response
     */
    public resolve(identifier: string): Promise<LavalinkResponse | undefined> {
        const options = {
            endpoint: '/loadtracks',
            options: { params: { identifier }}
        };
        return this.fetch(options);
    }

    /**
     * Decode a track
     * @param track Encoded track
     * @returns Promise that resolves to a track
     */
    public decode(track: string): Promise<Track | undefined> {
        const options = {
            endpoint: '/decodetrack',
            options: { params: { track }}
        };
        return this.fetch<Track>(options);
    }

    /**
     * Gets all the player with the specified sessionId
     * @returns Promise that resolves to an array of Lavalink players
     */
    public async getPlayers(): Promise<LavalinkPlayer[]> {
        const options = {
            endpoint: `/sessions/${this.sessionId}/players`,
            options: {}
        };
        return await this.fetch<LavalinkPlayer[]>(options) ?? [];
    }

    /**
     * Gets all the player with the specified sessionId
     * @returns Promise that resolves to an array of Lavalink players
     */
    public getPlayer(guildId: string): Promise<LavalinkPlayer | undefined> {
        const options = {
            endpoint: `/sessions/${this.sessionId}/players/${guildId}`,
            options: {}
        };
        return this.fetch(options);
    }

    /**
     * Updates a Lavalink player
     * @param data SessionId from Discord
     * @returns Promise that resolves to a Lavalink player
     */
    public updatePlayer(data: UpdatePlayerInfo): Promise<LavalinkPlayer | undefined> {
        const options = {
            endpoint: `/sessions/${this.sessionId}/players/${data.guildId}`,
            options: {
                method: 'PATCH',
                params: { noReplace: data.noReplace?.toString() || 'false' },
                headers: { 'Content-Type': 'application/json' },
                body: data.playerOptions as Record<string, unknown>
            }
        };
        return this.fetch<LavalinkPlayer>(options);
    }

    /**
     * Deletes a Lavalink player
     * @param guildId guildId where this player is
     */
    public async destroyPlayer(guildId: string): Promise<void> {
        const options = {
            endpoint: `/sessions/${this.sessionId}/players/${guildId}`,
            options: { method: 'DELETE' }
        };
        await this.fetch(options);
    }

    /**
     * Updates the session with a resume boolean and timeout
     * @param resuming Whether resuming is enabled for this session or not
     * @param timeout Timeout to wait for resuming
     * @returns Promise that resolves to a Lavalink player
     */
    public updateSession(resuming?: boolean, timeout?: number): Promise<SessionInfo | undefined> {
        const options = {
            endpoint: `/sessions/${this.sessionId}`,
            options: {
                method: 'PATCH',
                headers: { 'Content-Type': 'application/json' },
                body: { resuming, timeout }
            }
        };
        return this.fetch(options);
    }

    /**
     * Gets the status of this node
     * @returns Promise that resolves to a node stats response
     */
    public stats(): Promise<NodeStats | undefined> {
        const options = {
            endpoint: '/stats',
            options: {}
        };
        return this.fetch(options);
    }

    /**
     * Get routeplanner status from Lavalink
     * @returns Promise that resolves to a routeplanner response
     */
    public getRoutePlannerStatus(): Promise<RoutePlanner | undefined> {
        const options = {
            endpoint: '/routeplanner/status',
            options: {}
        };
        return this.fetch(options);
    }

    /**
     * Release blacklisted IP address into pool of IPs
     * @param address IP address
     */
    public async unmarkFailedAddress(address: string): Promise<void> {
        const options = {
            endpoint: '/routeplanner/free/address',
            options: {
                method: 'POST',
                headers: { 'Content-Type': 'application/json' },
                body: { address }
            }
        };
        await this.fetch(options);
    }

    /**
     * Get Lavalink info
     */
    public getLavalinkInfo(): Promise<NodeInfo|undefined> {
        const options = {
            endpoint: '/info',
            options: {
                headers: { 'Content-Type': 'application/json' }
            }
        };
        return this.fetch(options);
    }

    /**
     * Make a request to Lavalink
     * @param fetchOptions.endpoint Lavalink endpoint
     * @param fetchOptions.options Options passed to fetch
     * @internal
     */
    protected fetch<T>(fetchOptions: FetchOptions): Promise<T | undefined> {

        /*
        const { endpoint, options } = fetchOptions;
        let headers = {
            'Authorization': this.auth,
            'User-Agent': this.node.manager.options.userAgent,
        };
        if (options.headers)
            headers = { ...headers, ...options.headers };
        const url = new URL(`${this.url}${this.version}${endpoint}`);
        if (options.params)
            url.search = new URLSearchParams(options.params).toString();
        const abortController = new AbortController();
        const timeout = setTimeout(() => abortController.abort(), this.node.manager.options.restTimeout * 1000);
        const method = options.method?.toUpperCase() || 'GET';
        const finalFetchOptions = {
            method,
            headers,
            signal: abortController.signal
        };
        if (![ 'GET', 'HEAD' ].includes(method) && options.body)
            finalFetchOptions.body = JSON.stringify(options.body);
        const request = await fetch(url.toString(), finalFetchOptions)
            .finally(() => clearTimeout(timeout));
        if (!request.ok) {
            const response = await request
                .json()
                .catch(() => null);
            if (!response?.message)
                throw new Error(`Rest request failed with response code: ${request.status}`);
            else
                throw new Error(`Rest request failed with response code: ${request.status} | message: ${response.message}`);
        }
        try {
            return await request.json();
        }
        catch {
            return;
        }
*/


        return new Promise((resolve, reject) => {
            const { endpoint, options } = fetchOptions;
            const reqOptions = {
                method: options.method?.toUpperCase() || 'GET',
                headers: {
                    'Authorization': this.auth,
                    'User-Agent': this.node.manager.options.userAgent,
                }
            };
            const url = new URL(`${this.url}${this.version}${endpoint}`);
            if (options.headers)
                reqOptions.headers = { ...reqOptions.headers, ...options.headers };
            if (options.params)
                url.search = new URLSearchParams(options.params).toString();

            const req = request(url.toString(), reqOptions);
            req.setTimeout(this.node.manager.options.restTimeout * 1000);
            req.once('timeout', () => {
                reject(`Request Aborted timeout: ${this.node.manager.options.restTimeout}s`);
                req.destroy();
            });

            req.once('response', (resp) => {
                // console.log(res, res.);
                let buffData = '';
                resp.on('data', (chunk) => {
                    buffData += chunk;
                }).once('end', () => {

                    const result = buffData.toString();
                    // console.log("code:", res.statusCode, res.statusMessage)
                    let d;
                    if (!resp.statusCode || resp.statusCode < 200 || resp.statusCode > 299) {
                        try {
                            d = JSON.parse(result);
                            if (d.message)
                                return reject(`Request failled with status code: ${resp.statusCode} message: ${d.message}`);
                        } catch (err) { /* empty */ }
                        return reject(`Request failled with status code: ${resp.statusCode} `);
                    }
                    try {
                        d = JSON.parse(result);
                    } catch (err) {
                        return resolve(undefined);
                    }
                    resolve(d);
                });
            });

            req.on('error', (err) => {
                if (req.destroyed) return;

                console.log('Error 2 rest', err);
                reject(err);
            });
            if (![ 'GET', 'HEAD' ].includes(reqOptions.method) && options.body) {
                req.write(JSON.stringify(options.body));
            }
            req.end();
        });


    }
}<|MERGE_RESOLUTION|>--- conflicted
+++ resolved
@@ -1,369 +1,380 @@
-import { Node, NodeInfo, NodeStats } from './Node';
-import { NodeOption } from '../Shoukaku';
-import { Versions } from '../Constants';
-import { FilterOptions } from '../guild/Player';
-import { request } from 'http';
-
-export type Severity = 'common' | 'suspicious' | 'fault';
+import { Node, NodeInfo, NodeStats } from "./Node";
+import { NodeOption } from "../Shoukaku";
+import { Versions } from "../Constants";
+import { FilterOptions } from "../guild/Player";
+import { request } from "http";
+
+export type Severity = "common" | "suspicious" | "fault";
 
 export enum LoadType {
-    TRACK = 'track',
-    PLAYLIST = 'playlist',
-    SEARCH = 'search',
-    EMPTY = 'empty',
-    ERROR = 'error'
+  TRACK = "track",
+  PLAYLIST = "playlist",
+  SEARCH = "search",
+  EMPTY = "empty",
+  ERROR = "error",
 }
 
 export interface Track {
-    encoded: string;
-    info: {
-        identifier: string;
-        isSeekable: boolean;
-        author: string;
-        length: number;
-        isStream: boolean;
-        position: number;
-        title: string;
-        uri?: string;
-        artworkUrl?: string;
-        isrc?: string;
-        sourceName: string;
-    }
-    pluginInfo: unknown;
+  encoded: string;
+  info: {
+    identifier: string;
+    isSeekable: boolean;
+    author: string;
+    length: number;
+    isStream: boolean;
+    position: number;
+    title: string;
+    uri?: string;
+    artworkUrl?: string;
+    isrc?: string;
+    sourceName: string;
+  };
+  pluginInfo: unknown;
 }
 
 export interface Playlist {
-    encoded: string;
-    info: {
-        name: string;
-        selectedTrack: number;
-    }
-    pluginInfo: unknown;
-    tracks: Track[];
+  encoded: string;
+  info: {
+    name: string;
+    selectedTrack: number;
+  };
+  pluginInfo: unknown;
+  tracks: Track[];
 }
 
 export interface Exception {
-    message: string;
-    severity: Severity;
-    cause: string;
+  message: string;
+  severity: Severity;
+  cause: string;
 }
 
 export interface TrackResult {
-    loadType: LoadType.TRACK,
-    data: Track
+  loadType: LoadType.TRACK;
+  data: Track;
 }
 
 export interface PlaylistResult {
-    loadType: LoadType.PLAYLIST,
-    data: Playlist
+  loadType: LoadType.PLAYLIST;
+  data: Playlist;
 }
 
 export interface SearchResult {
-    loadType: LoadType.SEARCH,
-    data: Track[]
+  loadType: LoadType.SEARCH;
+  data: Track[];
 }
 
 export interface EmptyResult {
-    loadType: LoadType.EMPTY,
-    data: {}
+  loadType: LoadType.EMPTY;
+  data: {};
 }
 
 export interface ErrorResult {
-    loadType: LoadType.ERROR,
-    data: Exception
-}
-
-export type LavalinkResponse = TrackResult | PlaylistResult | SearchResult | EmptyResult | ErrorResult;
+  loadType: LoadType.ERROR;
+  data: Exception;
+}
+
+export type LavalinkResponse =
+  | TrackResult
+  | PlaylistResult
+  | SearchResult
+  | EmptyResult
+  | ErrorResult;
 
 export interface Address {
-    address: string;
-    failingTimestamp: number;
-    failingTime: string;
+  address: string;
+  failingTimestamp: number;
+  failingTime: string;
 }
 
 export interface RoutePlanner {
-    class: null | 'RotatingIpRoutePlanner' | 'NanoIpRoutePlanner' | 'RotatingNanoIpRoutePlanner' | 'BalancingIpRoutePlanner';
-    details: null | {
-        ipBlock: {
-            type: string;
-            size: string;
-        };
-        failingAddresses: Address[];
-        rotateIndex: string;
-        ipIndex: string;
-        currentAddress: string;
-        blockIndex: string;
-        currentAddressIndex: string;
-    };
+  class:
+    | null
+    | "RotatingIpRoutePlanner"
+    | "NanoIpRoutePlanner"
+    | "RotatingNanoIpRoutePlanner"
+    | "BalancingIpRoutePlanner";
+  details: null | {
+    ipBlock: {
+      type: string;
+      size: string;
+    };
+    failingAddresses: Address[];
+    rotateIndex: string;
+    ipIndex: string;
+    currentAddress: string;
+    blockIndex: string;
+    currentAddressIndex: string;
+  };
 }
 
 export interface LavalinkPlayerVoice {
-    token: string;
-    endpoint: string;
-    sessionId: string;
-    connected?: boolean;
-    ping?: number
-}
-
-export interface LavalinkPlayerVoiceOptions extends Omit<LavalinkPlayerVoice, 'connected' | 'ping'> { }
+  token: string;
+  endpoint: string;
+  sessionId: string;
+  connected?: boolean;
+  ping?: number;
+}
+
+export interface LavalinkPlayerVoiceOptions
+  extends Omit<LavalinkPlayerVoice, "connected" | "ping"> {}
 
 export interface LavalinkPlayer {
-    guildId: string,
-    track?: Track,
-    volume: number;
-    paused: boolean;
-    voice: LavalinkPlayerVoice
-    filters: FilterOptions
+  guildId: string;
+  track?: Track;
+  volume: number;
+  paused: boolean;
+  voice: LavalinkPlayerVoice;
+  filters: FilterOptions;
 }
 
 export interface UpdatePlayerOptions {
-<<<<<<< HEAD
-    encodedTrack?: string | null;
-=======
-    encoded?: string|null;
-    /**
-    * @deprecated this may not work in newer lavalink versions, use "encoded" instead
-    */
-    encodedTrack?: string|null;
->>>>>>> e59776ce
-    identifier?: string;
-    position?: number;
-    endTime?: number;
-    volume?: number;
-    paused?: boolean;
-    filters?: FilterOptions;
-    voice?: LavalinkPlayerVoiceOptions;
+  encoded?: string | null;
+  /**
+   * @deprecated this may not work in newer lavalink versions, use "encoded" instead
+   */
+  encodedTrack?: string | null;
+  identifier?: string;
+  position?: number;
+  endTime?: number;
+  volume?: number;
+  paused?: boolean;
+  filters?: FilterOptions;
+  voice?: LavalinkPlayerVoiceOptions;
 }
 
 export interface UpdatePlayerInfo {
-    guildId: string;
-    playerOptions: UpdatePlayerOptions;
-    noReplace?: boolean;
+  guildId: string;
+  playerOptions: UpdatePlayerOptions;
+  noReplace?: boolean;
 }
 
 export interface SessionInfo {
-    resumingKey?: string;
-    timeout: number;
+  resumingKey?: string;
+  timeout: number;
 }
 
 interface FetchOptions {
-    endpoint: string;
-    options: {
-        headers?: Record<string, string>;
-        params?: Record<string, string>;
-        method?: string;
-        body?: Record<string, unknown>;
-        [key: string]: unknown;
-    };
+  endpoint: string;
+  options: {
+    headers?: Record<string, string>;
+    params?: Record<string, string>;
+    method?: string;
+    body?: Record<string, unknown>;
+    [key: string]: unknown;
+  };
 }
 
 interface FinalFetchOptions {
-    method: string;
-    headers: Record<string, string>;
-    signal: AbortSignal;
-    body?: string;
+  method: string;
+  headers: Record<string, string>;
+  signal: AbortSignal;
+  body?: string;
 }
 
 /**
  * Wrapper around Lavalink REST API
  */
 export class Rest {
-    /**
-     * Node that initialized this instance
-     */
-    protected readonly node: Node;
-    /**
-     * URL of Lavalink
-     */
-    protected readonly url: string;
-    /**
-     * Credentials to access Lavalink
-     */
-    protected readonly auth: string;
-    /**
-     * Rest version to use
-     */
-    protected readonly version: string;
-    /**
-     * @param node An instance of Node
-     * @param options The options to initialize this rest class
-     * @param options.name Name of this node
-     * @param options.url URL of Lavalink
-     * @param options.auth Credentials to access Lavalnk
-     * @param options.secure Weather to use secure protocols or not
-     * @param options.group Group of this node
-     */
-    constructor(node: Node, options: NodeOption) {
-        this.node = node;
-        this.url = `${options.secure ? 'https' : 'http'}://${options.url}`;
-        this.version = `/v${Versions.REST_VERSION}`;
-        this.auth = options.auth;
-    }
-
-    protected get sessionId(): string {
-        return this.node.sessionId!;
-    }
-
-    /**
-     * Resolve a track
-     * @param identifier Track ID
-     * @returns A promise that resolves to a Lavalink response
-     */
-    public resolve(identifier: string): Promise<LavalinkResponse | undefined> {
-        const options = {
-            endpoint: '/loadtracks',
-            options: { params: { identifier }}
-        };
-        return this.fetch(options);
-    }
-
-    /**
-     * Decode a track
-     * @param track Encoded track
-     * @returns Promise that resolves to a track
-     */
-    public decode(track: string): Promise<Track | undefined> {
-        const options = {
-            endpoint: '/decodetrack',
-            options: { params: { track }}
-        };
-        return this.fetch<Track>(options);
-    }
-
-    /**
-     * Gets all the player with the specified sessionId
-     * @returns Promise that resolves to an array of Lavalink players
-     */
-    public async getPlayers(): Promise<LavalinkPlayer[]> {
-        const options = {
-            endpoint: `/sessions/${this.sessionId}/players`,
-            options: {}
-        };
-        return await this.fetch<LavalinkPlayer[]>(options) ?? [];
-    }
-
-    /**
-     * Gets all the player with the specified sessionId
-     * @returns Promise that resolves to an array of Lavalink players
-     */
-    public getPlayer(guildId: string): Promise<LavalinkPlayer | undefined> {
-        const options = {
-            endpoint: `/sessions/${this.sessionId}/players/${guildId}`,
-            options: {}
-        };
-        return this.fetch(options);
-    }
-
-    /**
-     * Updates a Lavalink player
-     * @param data SessionId from Discord
-     * @returns Promise that resolves to a Lavalink player
-     */
-    public updatePlayer(data: UpdatePlayerInfo): Promise<LavalinkPlayer | undefined> {
-        const options = {
-            endpoint: `/sessions/${this.sessionId}/players/${data.guildId}`,
-            options: {
-                method: 'PATCH',
-                params: { noReplace: data.noReplace?.toString() || 'false' },
-                headers: { 'Content-Type': 'application/json' },
-                body: data.playerOptions as Record<string, unknown>
-            }
-        };
-        return this.fetch<LavalinkPlayer>(options);
-    }
-
-    /**
-     * Deletes a Lavalink player
-     * @param guildId guildId where this player is
-     */
-    public async destroyPlayer(guildId: string): Promise<void> {
-        const options = {
-            endpoint: `/sessions/${this.sessionId}/players/${guildId}`,
-            options: { method: 'DELETE' }
-        };
-        await this.fetch(options);
-    }
-
-    /**
-     * Updates the session with a resume boolean and timeout
-     * @param resuming Whether resuming is enabled for this session or not
-     * @param timeout Timeout to wait for resuming
-     * @returns Promise that resolves to a Lavalink player
-     */
-    public updateSession(resuming?: boolean, timeout?: number): Promise<SessionInfo | undefined> {
-        const options = {
-            endpoint: `/sessions/${this.sessionId}`,
-            options: {
-                method: 'PATCH',
-                headers: { 'Content-Type': 'application/json' },
-                body: { resuming, timeout }
-            }
-        };
-        return this.fetch(options);
-    }
-
-    /**
-     * Gets the status of this node
-     * @returns Promise that resolves to a node stats response
-     */
-    public stats(): Promise<NodeStats | undefined> {
-        const options = {
-            endpoint: '/stats',
-            options: {}
-        };
-        return this.fetch(options);
-    }
-
-    /**
-     * Get routeplanner status from Lavalink
-     * @returns Promise that resolves to a routeplanner response
-     */
-    public getRoutePlannerStatus(): Promise<RoutePlanner | undefined> {
-        const options = {
-            endpoint: '/routeplanner/status',
-            options: {}
-        };
-        return this.fetch(options);
-    }
-
-    /**
-     * Release blacklisted IP address into pool of IPs
-     * @param address IP address
-     */
-    public async unmarkFailedAddress(address: string): Promise<void> {
-        const options = {
-            endpoint: '/routeplanner/free/address',
-            options: {
-                method: 'POST',
-                headers: { 'Content-Type': 'application/json' },
-                body: { address }
-            }
-        };
-        await this.fetch(options);
-    }
-
-    /**
-     * Get Lavalink info
-     */
-    public getLavalinkInfo(): Promise<NodeInfo|undefined> {
-        const options = {
-            endpoint: '/info',
-            options: {
-                headers: { 'Content-Type': 'application/json' }
-            }
-        };
-        return this.fetch(options);
-    }
-
-    /**
-     * Make a request to Lavalink
-     * @param fetchOptions.endpoint Lavalink endpoint
-     * @param fetchOptions.options Options passed to fetch
-     * @internal
-     */
-    protected fetch<T>(fetchOptions: FetchOptions): Promise<T | undefined> {
-
-        /*
+  /**
+   * Node that initialized this instance
+   */
+  protected readonly node: Node;
+  /**
+   * URL of Lavalink
+   */
+  protected readonly url: string;
+  /**
+   * Credentials to access Lavalink
+   */
+  protected readonly auth: string;
+  /**
+   * Rest version to use
+   */
+  protected readonly version: string;
+  /**
+   * @param node An instance of Node
+   * @param options The options to initialize this rest class
+   * @param options.name Name of this node
+   * @param options.url URL of Lavalink
+   * @param options.auth Credentials to access Lavalnk
+   * @param options.secure Weather to use secure protocols or not
+   * @param options.group Group of this node
+   */
+  constructor(node: Node, options: NodeOption) {
+    this.node = node;
+    this.url = `${options.secure ? "https" : "http"}://${options.url}`;
+    this.version = `/v${Versions.REST_VERSION}`;
+    this.auth = options.auth;
+  }
+
+  protected get sessionId(): string {
+    return this.node.sessionId!;
+  }
+
+  /**
+   * Resolve a track
+   * @param identifier Track ID
+   * @returns A promise that resolves to a Lavalink response
+   */
+  public resolve(identifier: string): Promise<LavalinkResponse | undefined> {
+    const options = {
+      endpoint: "/loadtracks",
+      options: { params: { identifier } },
+    };
+    return this.fetch(options);
+  }
+
+  /**
+   * Decode a track
+   * @param track Encoded track
+   * @returns Promise that resolves to a track
+   */
+  public decode(track: string): Promise<Track | undefined> {
+    const options = {
+      endpoint: "/decodetrack",
+      options: { params: { track } },
+    };
+    return this.fetch<Track>(options);
+  }
+
+  /**
+   * Gets all the player with the specified sessionId
+   * @returns Promise that resolves to an array of Lavalink players
+   */
+  public async getPlayers(): Promise<LavalinkPlayer[]> {
+    const options = {
+      endpoint: `/sessions/${this.sessionId}/players`,
+      options: {},
+    };
+    return (await this.fetch<LavalinkPlayer[]>(options)) ?? [];
+  }
+
+  /**
+   * Gets all the player with the specified sessionId
+   * @returns Promise that resolves to an array of Lavalink players
+   */
+  public getPlayer(guildId: string): Promise<LavalinkPlayer | undefined> {
+    const options = {
+      endpoint: `/sessions/${this.sessionId}/players/${guildId}`,
+      options: {},
+    };
+    return this.fetch(options);
+  }
+
+  /**
+   * Updates a Lavalink player
+   * @param data SessionId from Discord
+   * @returns Promise that resolves to a Lavalink player
+   */
+  public updatePlayer(
+    data: UpdatePlayerInfo
+  ): Promise<LavalinkPlayer | undefined> {
+    const options = {
+      endpoint: `/sessions/${this.sessionId}/players/${data.guildId}`,
+      options: {
+        method: "PATCH",
+        params: { noReplace: data.noReplace?.toString() || "false" },
+        headers: { "Content-Type": "application/json" },
+        body: data.playerOptions as Record<string, unknown>,
+      },
+    };
+    return this.fetch<LavalinkPlayer>(options);
+  }
+
+  /**
+   * Deletes a Lavalink player
+   * @param guildId guildId where this player is
+   */
+  public async destroyPlayer(guildId: string): Promise<void> {
+    const options = {
+      endpoint: `/sessions/${this.sessionId}/players/${guildId}`,
+      options: { method: "DELETE" },
+    };
+    await this.fetch(options);
+  }
+
+  /**
+   * Updates the session with a resume boolean and timeout
+   * @param resuming Whether resuming is enabled for this session or not
+   * @param timeout Timeout to wait for resuming
+   * @returns Promise that resolves to a Lavalink player
+   */
+  public updateSession(
+    resuming?: boolean,
+    timeout?: number
+  ): Promise<SessionInfo | undefined> {
+    const options = {
+      endpoint: `/sessions/${this.sessionId}`,
+      options: {
+        method: "PATCH",
+        headers: { "Content-Type": "application/json" },
+        body: { resuming, timeout },
+      },
+    };
+    return this.fetch(options);
+  }
+
+  /**
+   * Gets the status of this node
+   * @returns Promise that resolves to a node stats response
+   */
+  public stats(): Promise<NodeStats | undefined> {
+    const options = {
+      endpoint: "/stats",
+      options: {},
+    };
+    return this.fetch(options);
+  }
+
+  /**
+   * Get routeplanner status from Lavalink
+   * @returns Promise that resolves to a routeplanner response
+   */
+  public getRoutePlannerStatus(): Promise<RoutePlanner | undefined> {
+    const options = {
+      endpoint: "/routeplanner/status",
+      options: {},
+    };
+    return this.fetch(options);
+  }
+
+  /**
+   * Release blacklisted IP address into pool of IPs
+   * @param address IP address
+   */
+  public async unmarkFailedAddress(address: string): Promise<void> {
+    const options = {
+      endpoint: "/routeplanner/free/address",
+      options: {
+        method: "POST",
+        headers: { "Content-Type": "application/json" },
+        body: { address },
+      },
+    };
+    await this.fetch(options);
+  }
+
+  /**
+   * Get Lavalink info
+   */
+  public getLavalinkInfo(): Promise<NodeInfo | undefined> {
+    const options = {
+      endpoint: "/info",
+      options: {
+        headers: { "Content-Type": "application/json" },
+      },
+    };
+    return this.fetch(options);
+  }
+
+  /**
+   * Make a request to Lavalink
+   * @param fetchOptions.endpoint Lavalink endpoint
+   * @param fetchOptions.options Options passed to fetch
+   * @internal
+   */
+  protected fetch<T>(fetchOptions: FetchOptions): Promise<T | undefined> {
+    /*
         const { endpoint, options } = fetchOptions;
         let headers = {
             'Authorization': this.auth,
@@ -403,68 +414,78 @@
         }
 */
 
-
-        return new Promise((resolve, reject) => {
-            const { endpoint, options } = fetchOptions;
-            const reqOptions = {
-                method: options.method?.toUpperCase() || 'GET',
-                headers: {
-                    'Authorization': this.auth,
-                    'User-Agent': this.node.manager.options.userAgent,
-                }
-            };
-            const url = new URL(`${this.url}${this.version}${endpoint}`);
-            if (options.headers)
-                reqOptions.headers = { ...reqOptions.headers, ...options.headers };
-            if (options.params)
-                url.search = new URLSearchParams(options.params).toString();
-
-            const req = request(url.toString(), reqOptions);
-            req.setTimeout(this.node.manager.options.restTimeout * 1000);
-            req.once('timeout', () => {
-                reject(`Request Aborted timeout: ${this.node.manager.options.restTimeout}s`);
-                req.destroy();
-            });
-
-            req.once('response', (resp) => {
-                // console.log(res, res.);
-                let buffData = '';
-                resp.on('data', (chunk) => {
-                    buffData += chunk;
-                }).once('end', () => {
-
-                    const result = buffData.toString();
-                    // console.log("code:", res.statusCode, res.statusMessage)
-                    let d;
-                    if (!resp.statusCode || resp.statusCode < 200 || resp.statusCode > 299) {
-                        try {
-                            d = JSON.parse(result);
-                            if (d.message)
-                                return reject(`Request failled with status code: ${resp.statusCode} message: ${d.message}`);
-                        } catch (err) { /* empty */ }
-                        return reject(`Request failled with status code: ${resp.statusCode} `);
-                    }
-                    try {
-                        d = JSON.parse(result);
-                    } catch (err) {
-                        return resolve(undefined);
-                    }
-                    resolve(d);
-                });
-            });
-
-            req.on('error', (err) => {
-                if (req.destroyed) return;
-
-                console.log('Error 2 rest', err);
-                reject(err);
-            });
-            if (![ 'GET', 'HEAD' ].includes(reqOptions.method) && options.body) {
-                req.write(JSON.stringify(options.body));
+    return new Promise((resolve, reject) => {
+      const { endpoint, options } = fetchOptions;
+      const reqOptions = {
+        method: options.method?.toUpperCase() || "GET",
+        headers: {
+          Authorization: this.auth,
+          "User-Agent": this.node.manager.options.userAgent,
+        },
+      };
+      const url = new URL(`${this.url}${this.version}${endpoint}`);
+      if (options.headers)
+        reqOptions.headers = { ...reqOptions.headers, ...options.headers };
+      if (options.params)
+        url.search = new URLSearchParams(options.params).toString();
+
+      const req = request(url.toString(), reqOptions);
+      req.setTimeout(this.node.manager.options.restTimeout * 1000);
+      req.once("timeout", () => {
+        reject(
+          `Request Aborted timeout: ${this.node.manager.options.restTimeout}s`
+        );
+        req.destroy();
+      });
+
+      req.once("response", (resp) => {
+        // console.log(res, res.);
+        let buffData = "";
+        resp
+          .on("data", (chunk) => {
+            buffData += chunk;
+          })
+          .once("end", () => {
+            const result = buffData.toString();
+            // console.log("code:", res.statusCode, res.statusMessage)
+            let d;
+            if (
+              !resp.statusCode ||
+              resp.statusCode < 200 ||
+              resp.statusCode > 299
+            ) {
+              try {
+                d = JSON.parse(result);
+                if (d.message)
+                  return reject(
+                    `Request failled with status code: ${resp.statusCode} message: ${d.message}`
+                  );
+              } catch (err) {
+                /* empty */
+              }
+              return reject(
+                `Request failled with status code: ${resp.statusCode} `
+              );
             }
-            req.end();
-        });
-
-
-    }
+            try {
+              d = JSON.parse(result);
+            } catch (err) {
+              return resolve(undefined);
+            }
+            resolve(d);
+          });
+      });
+
+      req.on("error", (err) => {
+        if (req.destroyed) return;
+
+        console.log("Error 2 rest", err);
+        reject(err);
+      });
+      if (!["GET", "HEAD"].includes(reqOptions.method) && options.body) {
+        req.write(JSON.stringify(options.body));
+      }
+      req.end();
+    });
+  }
 }